;;; subed.el --- A major mode for editing subtitles  -*- lexical-binding: t; -*-

<<<<<<< HEAD
;; Version: 0.0.4
=======
;; Version: 1.0.1
>>>>>>> 94c28993
;; Keywords: convenience, files, hypermedia, multimedia
;; URL: https://github.com/rndusr/subed
;; Package-Requires: ((emacs "25.1"))

;;; License:
;;
;; This file is not part of GNU Emacs.
;;
;; This is free software; you can redistribute it and/or modify
;; it under the terms of the GNU General Public License as published by
;; the Free Software Foundation; either version 3, or (at your option)
;; any later version.
;;
;; This is distributed in the hope that it will be useful,
;; but WITHOUT ANY WARRANTY; without even the implied warranty of
;; MERCHANTABILITY or FITNESS FOR A PARTICULAR PURPOSE.  See the
;; GNU General Public License for more details.
;;
;; You should have received a copy of the GNU General Public License
;; along with GNU Emacs; see the file COPYING.  If not, write to the
;; Free Software Foundation, Inc., 51 Franklin Street, Fifth Floor,
;; Boston, MA 02110-1301, USA.

;;; Commentary:
;;
;; subed is a major mode for editing subtitles with Emacs and mpv.  See C-h f
;; subed-mode, the README.org file or https://github.com/rndusr/subed for more
;; information.

;;; Code:

(require 'subed-autoloads)
(require 'subed-config)
(require 'subed-debug)
(require 'subed-common)
(require 'subed-mpv)

(defconst subed-mpv-frame-step-map
  (let ((map (make-sparse-keymap)))
    (define-key map "." #'subed-mpv-frame-step)
    (define-key map "," #'subed-mpv-frame-back-step)
    map)
  "A keymap for stepping the video by frames.")

(setq subed-mode-map
  (let ((subed-mode-map (make-keymap)))
    (define-key subed-mode-map (kbd "M-n") #'subed-forward-subtitle-text)
    (define-key subed-mode-map (kbd "M-p") #'subed-backward-subtitle-text)
    (define-key subed-mode-map (kbd "C-M-a") #'subed-jump-to-subtitle-text)
    (define-key subed-mode-map (kbd "C-M-e") #'subed-jump-to-subtitle-end)
    (define-key subed-mode-map (kbd "M-[") #'subed-decrease-start-time)
    (define-key subed-mode-map (kbd "M-]") #'subed-increase-start-time)
    (define-key subed-mode-map (kbd "M-{") #'subed-decrease-stop-time)
    (define-key subed-mode-map (kbd "M-}") #'subed-increase-stop-time)
    (define-key subed-mode-map (kbd "C-M-n") #'subed-move-subtitle-forward)
    (define-key subed-mode-map (kbd "C-M-p") #'subed-move-subtitle-backward)
    (define-key subed-mode-map (kbd "C-M-f") #'subed-shift-subtitle-forward)
    (define-key subed-mode-map (kbd "C-M-b") #'subed-shift-subtitle-backward)
    (define-key subed-mode-map (kbd "C-M-x") #'subed-scale-subtitles-forward)
    (define-key subed-mode-map (kbd "C-M-S-x") #'subed-scale-subtitles-backward)
    (define-key subed-mode-map (kbd "M-i") #'subed-insert-subtitle)
    (define-key subed-mode-map (kbd "C-M-i") #'subed-insert-subtitle-adjacent)
    (define-key subed-mode-map (kbd "M-k") #'subed-kill-subtitle)
    (define-key subed-mode-map (kbd "M-m") #'subed-merge-with-next)
    (define-key subed-mode-map (kbd "M-M") #'subed-merge-with-previous)
    (define-key subed-mode-map (kbd "M-.") #'subed-split-subtitle)
    (define-key subed-mode-map (kbd "M-s") #'subed-sort)
    (define-key subed-mode-map (kbd "M-SPC") #'subed-mpv-toggle-pause)
    (define-key subed-mode-map (kbd "M-j") #'subed-mpv-jump-to-current-subtitle)
    (define-key subed-mode-map (kbd "C-c C-d") #'subed-toggle-debugging)
    (define-key subed-mode-map (kbd "C-c C-v") #'subed-mpv-find-video)
    (define-key subed-mode-map (kbd "C-c C-u") #'subed-mpv-play-video-from-url)
    (define-key subed-mode-map (kbd "C-c C-f") subed-mpv-frame-step-map)
    (define-key subed-mode-map (kbd "C-c C-p") #'subed-toggle-pause-while-typing)
    (define-key subed-mode-map (kbd "C-c C-l") #'subed-toggle-loop-over-current-subtitle)
    (define-key subed-mode-map (kbd "C-c C-r") #'subed-toggle-replay-adjusted-subtitle)
    (define-key subed-mode-map (kbd "C-c [") #'subed-copy-player-pos-to-start-time)
    (define-key subed-mode-map (kbd "C-c ]") #'subed-copy-player-pos-to-stop-time)
    (define-key subed-mode-map (kbd "C-c .") #'subed-toggle-sync-point-to-player)
    (define-key subed-mode-map (kbd "C-c ,") #'subed-toggle-sync-player-to-point)
    (define-key subed-mode-map (kbd "C-c C-t") (let ((html-tag-keymap (make-sparse-keymap)))
						 (define-key html-tag-keymap (kbd "C-t") #'subed-insert-html-tag)
						 (define-key html-tag-keymap (kbd "C-i") #'subed-insert-html-tag-italic)
						 (define-key html-tag-keymap (kbd "C-b") #'subed-insert-html-tag-bold)
						 html-tag-keymap))
    subed-mode-map))

(defun subed-auto-find-video-maybe ()
  "Load video associated with this subtitle file."
  (let ((video-file (subed-guess-video-file)))
    (when video-file
      (subed-debug "Auto-discovered video file: %s" video-file)
      (condition-case err
          (subed-mpv-find-video video-file)
        (error (message "%s -- Set subed-auto-find-video to nil to avoid this error."
                        (car (cdr err))))))))

;; TODO: Make these more configurable.
(defun subed-set-up-defaults ()
  "Quietly enable some recommended defaults."
  (subed-enable-pause-while-typing :quiet)
  (subed-enable-sync-point-to-player :quiet)
  (subed-enable-sync-player-to-point :quiet)
  (subed-enable-replay-adjusted-subtitle :quiet)
  (subed-enable-loop-over-current-subtitle :quiet)
  (subed-enable-show-cps :quiet))

;;;###autoload
(define-derived-mode subed-mode text-mode "subed"
  "Major mode for editing subtitles.

subed uses the following terminology when it comes to changes in
subtitles' timestamps:

Adjust - Increase or decrease start or stop time of a subtitle
  Move - Increase or decrease start and stop time of a subtitle
         by the same amount
 Shift - Increase or decrease start and stop time of the current
         and all following subtitles by the same amount

Key bindings:
\\{subed-mode-map}"
  :group 'subed
  (add-hook 'subed-mode-hook #'subed-guess-format :local)
  (add-hook 'post-command-hook #'subed--post-command-handler :append :local)
  (add-hook 'before-save-hook #'subed-prepare-to-save :append :local)
  (add-hook 'after-save-hook #'subed-mpv-reload-subtitles :append :local)
  (add-hook 'kill-buffer-hook #'subed-mpv-kill :append :local)
  (add-hook 'kill-emacs-hook #'subed-mpv-kill :append :local)
  (when subed-trim-overlap-check-on-load
    (add-hook 'subed-mode-hook #'subed-trim-overlap-check :append :local))
  (add-hook 'subed-mode-hook #'subed-set-up-defaults :append :local)
  (when subed-auto-find-video
    (add-hook 'subed-mode-hook #'subed-auto-find-video-maybe :append :local)))

(defun subed-guess-format ()
  "Set this buffer's format to a more specific subed mode format.
This is a workaround for the transition to using format-specific
modes such as `subed-srt-mode' while `auto-mode-alist' might
still refer to `subed-mode'. It will also switch to the
format-specific mode if `subed-mode' is called directly."
  (when (and (eq major-mode 'subed-mode)
             (buffer-file-name))
    (pcase (file-name-extension (buffer-file-name))
      ("vtt" (subed-vtt-mode))
      ("srt" (subed-srt-mode))
      ("ass" (subed-ass-mode)))))

(provide 'subed)
;;; subed.el ends here<|MERGE_RESOLUTION|>--- conflicted
+++ resolved
@@ -1,10 +1,6 @@
 ;;; subed.el --- A major mode for editing subtitles  -*- lexical-binding: t; -*-
 
-<<<<<<< HEAD
-;; Version: 0.0.4
-=======
 ;; Version: 1.0.1
->>>>>>> 94c28993
 ;; Keywords: convenience, files, hypermedia, multimedia
 ;; URL: https://github.com/rndusr/subed
 ;; Package-Requires: ((emacs "25.1"))
